--- conflicted
+++ resolved
@@ -640,22 +640,7 @@
     m_srs = props["srs"].asString();
     m_manifest.reset(new Manifest(props["manifest"]));
     m_compress = props["compressed"].asBool();
-<<<<<<< HEAD
-=======
     m_trustHeaders = props["trustHeaders"].asBool();
-
-    if (!m_manifest->pointStats().inserts())
-    {
-        std::vector<std::string> paths;
-        paths.push_back("fake");
-
-        m_manifest.reset(new Manifest(paths));
-
-        Json::Value json;
-        json["inserts"] = props["stats"]["numPoints"].asUInt64();
-        m_manifest->add(0, PointStats(json));
-    }
->>>>>>> 68ebe6cf
 }
 
 void Builder::prep()
